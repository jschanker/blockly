/**
 * @license
 * Visual Blocks Editor
 *
 * Copyright 2017 Google Inc.
 * https://developers.google.com/blockly/
 *
 * Licensed under the Apache License, Version 2.0 (the "License");
 * you may not use this file except in compliance with the License.
 * You may obtain a copy of the License at
 *
 *   http://www.apache.org/licenses/LICENSE-2.0
 *
 * Unless required by applicable law or agreed to in writing, software
 * distributed under the License is distributed on an "AS IS" BASIS,
 * WITHOUT WARRANTIES OR CONDITIONS OF ANY KIND, either express or implied.
 * See the License for the specific language governing permissions and
 * limitations under the License.
 */

/**
 * @fileoverview Object representing a code comment on a rendered workspace.
 * @author fenichel@google.com (Rachel Fenichel)
 */
'use strict';

goog.provide('Blockly.WorkspaceCommentSvg');

goog.require('Blockly.WorkspaceComment');

/**
 * Class for a workspace comment's SVG representation.
 * Not normally called directly, workspace.newComment() is preferred.
 * @param {!Blockly.Workspace} workspace The block's workspace.
 * @param {string} content The content of this workspace comment.
 * @param {number} height Height of the comment.
 * @param {number} width Width of the comment.
 * @param {string=} opt_id Optional ID.  Use this ID if provided, otherwise
 *     create a new ID.
 * @extends {Blockly.WorkspaceComment}
 * @constructor
 */
Blockly.WorkspaceCommentSvg = function(workspace, content, height, width, opt_id) {
  console.log('New workspace comment SVG!');
  // Create core elements for the block.
  /**
   * @type {SVGElement}
   * @private
   */
  this.svgGroup_ = Blockly.utils.createSvgElement('g', {}, null);
  this.svgGroup_.translate_ = '';

  /**
   * @type {SVGElement}
   * @private
   */
  this.svgPath_ = Blockly.utils.createSvgElement('path', {'class': 'blocklyCommentPath'},
      this.svgGroup_);

  /**
   * @type {number}
   * @private
   */
  this.height_ = null;
  /**
   * @type {number}
   * @private
   */
  this.width_ = null;

  Blockly.WorkspaceCommentSvg.superClass_.constructor.call(this,
      workspace, content, opt_id);
}; goog.inherits(Blockly.WorkspaceCommentSvg, Blockly.WorkspaceComment);

/**
 * Dispose of this comment.
 * @public
 */
Blockly.WorkspaceCommentSvg.prototype.dispose = function() {
  if (!this.workspace) {
    // The comment has already been deleted.
    return;
  }

  // TODO: Delete any SVG elements.

  Blockly.WorkspaceCommentSvg.superClass_.dispose.call(this);
};

/**
 * Create and initialize the SVG representation of a workspace comment.
 * May be called more than once.
 */
Blockly.WorkspaceCommentSvg.prototype.initSvg = function() {
  goog.asserts.assert(this.workspace.rendered, 'Workspace is headless.');
  // if (!this.workspace.options.readOnly && !this.eventsInit_) {
  //   Blockly.bindEventWithChecks_(this.getSvgRoot(), 'mousedown', this,
  //                      this.onMouseDown_);
  // }
  this.eventsInit_ = true;

  if (!this.getSvgRoot().parentNode) {
    this.workspace.getCanvas().appendChild(this.getSvgRoot());
  }
};

/**
 * Move a comment by a relative offset.
 * @param {number} dx Horizontal offset, in workspace units.
 * @param {number} dy Vertical offset, in workspace units.
 */
Blockly.WorkspaceCommentSvg.prototype.moveBy = function(dx, dy) {
<<<<<<< HEAD
  //var event = new Blockly.Events.BlockMove(this);
  var xy = this.getRelativeToSurfaceXY();
  this.translate(xy.x + dx, xy.y + dy);
  //event.recordNew();
  this.workspace.resizeContents();
  //Blockly.Events.fire(event);
};

/**
 * Transforms a comment by setting the translation on the transform attribute
 * of the block's SVG.
 * @param {number} x The x coordinate of the translation in workspace units.
 * @param {number} y The y coordinate of the translation in workspace units.
 */
Blockly.WorkspaceCommentSvg.prototype.translate = function(x, y) {
  this.getSvgRoot().setAttribute('transform',
      'translate(' + x + ',' + y + ')');
=======
  console.log('unimplemented: move by ' + dx + ', ' + dy);
  // Move comment by
>>>>>>> 1284bcd2
};

/**
 * Get comment height.
 * @return {number} comment height.
 */
Blockly.WorkspaceCommentSvg.prototype.getHeight = function() {
  return this.height_;
};

/**
 * Set comment height.
 * @param {number} height comment height.
 */
Blockly.WorkspaceCommentSvg.prototype.setHeight = function(height) {
  this.height_ = height;
};

/**
 * Get comment width.
 * @return {number} comment width.
 */
Blockly.WorkspaceCommentSvg.prototype.getWidth = function() {
  return this.width_;
};

/**
 * Set comment width.
 * @param {number} width comment width.
 */
Blockly.WorkspaceCommentSvg.prototype.setWidth = function(width) {
  this.width_ = width;
};

/**
 * Return the root node of the SVG or null if none exists.
 * @return {Element} The root SVG node (probably a group).
 */
Blockly.WorkspaceCommentSvg.prototype.getSvgRoot = function() {
  return this.svgGroup_;
};<|MERGE_RESOLUTION|>--- conflicted
+++ resolved
@@ -110,7 +110,6 @@
  * @param {number} dy Vertical offset, in workspace units.
  */
 Blockly.WorkspaceCommentSvg.prototype.moveBy = function(dx, dy) {
-<<<<<<< HEAD
   //var event = new Blockly.Events.BlockMove(this);
   var xy = this.getRelativeToSurfaceXY();
   this.translate(xy.x + dx, xy.y + dy);
@@ -128,10 +127,6 @@
 Blockly.WorkspaceCommentSvg.prototype.translate = function(x, y) {
   this.getSvgRoot().setAttribute('transform',
       'translate(' + x + ',' + y + ')');
-=======
-  console.log('unimplemented: move by ' + dx + ', ' + dy);
-  // Move comment by
->>>>>>> 1284bcd2
 };
 
 /**
