--- conflicted
+++ resolved
@@ -67,10 +67,6 @@
     `${tmpDir}/core/**`,
     `${tmpDir}/core/interfaces/**`,
     `${tmpDir}/core/events/**`,
-<<<<<<< HEAD
-    `${tmpDir}/core/components/tree/**`,
-=======
->>>>>>> 688ba16a
     `${tmpDir}/core/keyboard_nav/**`,
     `${tmpDir}/core/renderers/common/**`,
     `${tmpDir}/core/renderers/measurables/**`,
